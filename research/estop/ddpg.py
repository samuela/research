--- conflicted
+++ resolved
@@ -3,19 +3,8 @@
 from jax import lax, grad, ops, random, tree_util, vmap
 import jax.numpy as jp
 
-<<<<<<< HEAD
 from research.statistax import Distribution
-
-OptState = TypeVar("OptState")
-
-class Optimizer(NamedTuple):
-  init: Callable[[Any], OptState]
-  update: Callable[[int, Any, OptState], OptState]
-  get: Callable[[OptState], Any]
-=======
-from research.gan_with_the_wind.dists import Distribution
 from research.utils import Optimizer
->>>>>>> 0a1520e2
 
 State = TypeVar("State")
 Action = TypeVar("Action")
