from jax import jit, random
import jax.numpy as jp
from jax.experimental import optimizers
from jax.experimental import stax
from jax.experimental.stax import FanInConcat, Dense, Relu
import matplotlib.pyplot as plt

from research.estop import ddpg
from research.statistax import Normal
from research.estop import pendulum
from research.estop.utils import Scalarify
from research.utils import make_optimizer

gamma = 0.99
<<<<<<< HEAD
tau = 0.01
episode_length = 100
buffer_size = 128
batch_size = 32
optimizer = ddpg.Optimizer(*optimizers.adam(step_size=1e-3))
noise = lambda _: Normal(jp.array(0.0), jp.array(0.1))
=======
tau = 0.001
episode_length = 1000
num_episodes = 1000
buffer_size = 16384
batch_size = 64
opt_init = make_optimizer(optimizers.adam(step_size=1e-3))
noise = lambda _: dists.Normal(jp.array(0.0), jp.array(0.1))
>>>>>>> 0a1520e2
rng = random.PRNGKey(0)

env = pendulum.pendulum_environment(
    mass=1.0,
    length=1.0,
    gravity=9.8,
    friction=0,
    dt=0.05,
)

replay_buffer = ddpg.ReplayBuffer(
    states=jp.zeros((buffer_size, 2)),
    actions=jp.zeros((buffer_size, 1)),
    rewards=jp.zeros((buffer_size, )),
    next_states=jp.zeros((buffer_size, 2)),
    count=0,
)

actor_init, actor = stax.serial(
    Dense(32),
    Relu,
    Dense(32),
    Relu,
    Dense(1),
)
critic_init, critic = stax.serial(
    FanInConcat(),
    Dense(32),
    Relu,
    Dense(32),
    Relu,
    Dense(1),
    Scalarify,
)

actor_init_rng, critic_init_rng = random.split(rng)
_, init_actor_params = actor_init(actor_init_rng, (2, ))
_, init_critic_params = critic_init(critic_init_rng, ((2, ), (1, )))
optimizer = opt_init((init_actor_params, init_critic_params))
tracking_params = optimizer.value

run = jit(
    ddpg.ddpg_episode(
        env,
        gamma,
        tau,
        actor,
        critic,
        noise,
        episode_length,
        batch_size,
    ))

rngs = random.split(rng, num_episodes)

reward_per_episode = []
for episode in range(num_episodes):
  optimizer, tracking_params, reward, final_state, replay_buffer = run(
      rngs[episode],
      replay_buffer,
      optimizer,
      tracking_params,
  )
  print(f"Episode {episode}, reward = {reward}")
  reward_per_episode.append(reward)

  if not jp.isfinite(reward):
    break

# Plot the reward per episode.
plt.figure()
plt.plot(reward_per_episode)
plt.xlabel("Episode")
plt.ylabel("Cumulative reward")
plt.title("DDPG on the pendulum environment")
plt.show()<|MERGE_RESOLUTION|>--- conflicted
+++ resolved
@@ -1,33 +1,23 @@
+import matplotlib.pyplot as plt
 from jax import jit, random
 import jax.numpy as jp
 from jax.experimental import optimizers
 from jax.experimental import stax
 from jax.experimental.stax import FanInConcat, Dense, Relu
-import matplotlib.pyplot as plt
 
-from research.estop import ddpg
+from research.estop import ddpg, pendulum
+from research.estop.utils import Scalarify
 from research.statistax import Normal
-from research.estop import pendulum
-from research.estop.utils import Scalarify
 from research.utils import make_optimizer
 
 gamma = 0.99
-<<<<<<< HEAD
-tau = 0.01
-episode_length = 100
-buffer_size = 128
-batch_size = 32
-optimizer = ddpg.Optimizer(*optimizers.adam(step_size=1e-3))
-noise = lambda _: Normal(jp.array(0.0), jp.array(0.1))
-=======
 tau = 0.001
 episode_length = 1000
 num_episodes = 1000
 buffer_size = 16384
 batch_size = 64
 opt_init = make_optimizer(optimizers.adam(step_size=1e-3))
-noise = lambda _: dists.Normal(jp.array(0.0), jp.array(0.1))
->>>>>>> 0a1520e2
+noise = lambda _: Normal(jp.array(0.0), jp.array(0.1))
 rng = random.PRNGKey(0)
 
 env = pendulum.pendulum_environment(
